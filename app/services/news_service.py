import asyncio
import hashlib
import json
import time
import xml.etree.ElementTree as ET
from datetime import datetime, timedelta
from typing import Any, Dict, List, Optional, Set
from urllib.parse import quote_plus, urlparse

import httpx
import structlog
from openai import OpenAI
from tenacity import retry, stop_after_attempt, wait_exponential

from app.core.config import settings
from app.models.response_models import (
    NewsAnalysis,
    NewsArticle,
    NewsItem,
    PositiveNews,
    NegativeNews,
)
from app.services.google_search import GoogleSearchClient

logger = structlog.get_logger()


class RSSNewsSearch:
    """RSS-based news search using Google News RSS feeds as specified in improved workflow."""

    def __init__(self):
        self.timeout = 10
        self.user_agent = "Mozilla/5.0 (compatible; BedrijfsanalyseBot/1.0)"
        self.base_url = "https://news.google.com/rss/search"

        # Paywall sources to filter out (as per workflow specification)
        self.paywall_sources = {"nrc.nl", "fd.nl", "volkskrant.nl", "telegraaf.nl"}

        # Dutch news sources whitelist for Dutch analysis
        self.dutch_whitelist = {"nos.nl", "nu.nl", "rtlz.nl", "bnr.nl", "ad.nl"}

    async def search_news(
        self,
        company_name: str,
        max_results: int = 10,
        dutch_focus: bool = False,
        simple_mode: bool = False,
    ) -> List[Dict[str, Any]]:
        """
        Search for news articles using Google News RSS feeds as per improved workflow.
        Returns list of article dictionaries with title, url, source, date, content.

        Args:
            company_name: Name of the company to search for
            max_results: Maximum number of results to return
            dutch_focus: Focus on Dutch sources and filter paywall sources
            simple_mode: Use simplified search for faster results
        """
        try:
            logger.info(
                f"Starting RSS news search for: {company_name} (dutch_focus: {dutch_focus}, simple_mode: {simple_mode})"
            )

            # Build RSS feed URL
            rss_url = await self._build_rss_url(company_name, dutch_focus)

            # Fetch RSS feed
            rss_articles = await self._fetch_rss_feed(
                rss_url, max_results if simple_mode else max_results * 2
            )

            # Filter paywall sources if needed
            if dutch_focus:
                rss_articles = self._filter_paywall_sources(rss_articles)
                # Apply Dutch whitelist if specified
                rss_articles = self._apply_dutch_whitelist(rss_articles)

            # Limit results
            rss_articles = rss_articles[:max_results]

            # Optionally crawl open articles for content (as per workflow)
            if not simple_mode and rss_articles:
                rss_articles = await self._crawl_open_articles(rss_articles)

            logger.info(f"RSS search completed: found {len(rss_articles)} articles")
            return rss_articles

        except Exception as e:
            logger.error(f"RSS news search failed: {e}")
            return []

    async def _build_rss_url(self, company_name: str, dutch_focus: bool = False) -> str:
        """
        Build Google News RSS feed URL as per workflow specification.
        Format: https://news.google.com/rss/search?q="<BEDRIJFSNAAM>"&hl=nl&gl=NL&ceid=NL:nl
        """
        # Encode company name for URL
        encoded_company = quote_plus(f'"{company_name}"')

        # Base RSS URL with Dutch locale settings
        base_url = f"{self.base_url}?q={encoded_company}&hl=nl&gl=NL&ceid=NL:nl"

        logger.info(f"Built RSS URL: {base_url}")
        return base_url

    async def _fetch_rss_feed(
        self, rss_url: str, max_items: int = 20
    ) -> List[Dict[str, Any]]:
        """
        Fetch and parse RSS feed from Google News.
        """
        try:
            async with httpx.AsyncClient(
                timeout=self.timeout, headers={"User-Agent": self.user_agent}
            ) as client:
                response = await client.get(rss_url)

                if response.status_code != 200:
                    logger.warning(f"RSS feed fetch failed: {response.status_code}")
                    return []

                # Parse RSS XML
                root = ET.fromstring(response.text)
                articles = []

                # Find all item elements in the RSS feed
                for item in root.findall(".//item")[:max_items]:
                    title_elem = item.find("title")
                    link_elem = item.find("link")
                    pub_date_elem = item.find("pubDate")
                    description_elem = item.find("description")

                    if title_elem is not None and link_elem is not None:
                        # Extract source from link
                        source = self._extract_source_from_url(link_elem.text or "")

                        # Parse publication date
                        pub_date = self._parse_rss_date(
                            pub_date_elem.text if pub_date_elem is not None else ""
                        )

                        article = {
                            "title": title_elem.text or "",
                            "url": link_elem.text or "",
                            "source": source,
                            "date": pub_date,
                            "content": description_elem.text or ""
                            if description_elem is not None
                            else "",
                        }

                        articles.append(article)

                logger.info(f"Fetched {len(articles)} articles from RSS feed")
                return articles

        except ET.ParseError as e:
            logger.error(f"RSS XML parsing error: {e}")
            return []
        except Exception as e:
            logger.error(f"RSS feed fetch error: {e}")
            return []

    def _extract_source_from_url(self, url: str) -> str:
        """Extract source domain from URL."""
        try:
            parsed = urlparse(url)
            domain = parsed.netloc.lower()
            # Remove www. prefix
            if domain.startswith("www."):
                domain = domain[4:]
            return domain
        except:
            return "unknown"

    def _parse_rss_date(self, date_str: str) -> datetime:
        """Parse RSS date string to datetime object."""
        try:
            # RSS dates are typically in RFC 2822 format
            # Example: "Wed, 02 Oct 2002 08:00:00 EST"
            from email.utils import parsedate_to_datetime

            return parsedate_to_datetime(date_str)
        except:
            # Fallback to current time
            return datetime.now()

    def _filter_paywall_sources(
        self, articles: List[Dict[str, Any]]
    ) -> List[Dict[str, Any]]:
        """
        Filter out paywall sources as specified in the workflow:
        Remove NRC, FD, Volkskrant, Telegraaf.
        """
        filtered = []
        removed_count = 0

        for article in articles:
            source = article.get("source", "").lower()

            # Check if source is in paywall list
            is_paywall = any(paywall in source for paywall in self.paywall_sources)

            if not is_paywall:
                filtered.append(article)
            else:
                removed_count += 1
                logger.debug(f"Filtered out paywall source: {source}")

        logger.info(
            f"Paywall filtering: kept {len(filtered)}, removed {removed_count} articles"
        )
        return filtered

    def _apply_dutch_whitelist(
        self, articles: List[Dict[str, Any]]
    ) -> List[Dict[str, Any]]:
        """
        Apply Dutch news sources whitelist: NOS, NU.nl, RTL Z, BNR, AD.
        """
        whitelisted = []
        other_sources = []

        for article in articles:
            source = article.get("source", "").lower()

            # Check if source is in whitelist
            is_whitelisted = any(trusted in source for trusted in self.dutch_whitelist)

            if is_whitelisted:
                whitelisted.append(article)
            else:
                other_sources.append(article)

        # Prioritize whitelisted sources but include others if needed
        result = whitelisted + other_sources

        logger.info(
            f"Dutch whitelist: prioritized {len(whitelisted)} whitelisted, {len(other_sources)} other sources"
        )
        return result

    async def _crawl_open_articles(
        self, articles: List[Dict[str, Any]]
    ) -> List[Dict[str, Any]]:
        """
        Optionally crawl open articles with Crawl4AI as specified in workflow.
        This attempts to get full content from freely accessible articles.
        """
        try:
            # Import Crawl4AI here to avoid dependency issues if not installed
            from crawl4ai import AsyncWebCrawler

            enhanced_articles = []
            crawl_count = 0
            max_crawls = min(5, len(articles))  # Limit crawling for performance

            async with AsyncWebCrawler(
                headless=True, verbose=False, user_agent=self.user_agent
            ) as crawler:
                for article in articles:
                    if crawl_count >= max_crawls:
                        # Add remaining articles without crawling
                        enhanced_articles.append(article)
                        continue

                    url = article.get("url", "")
                    if not url:
                        enhanced_articles.append(article)
                        continue

                    try:
                        # Attempt to crawl the article
                        result = await crawler.arun(
                            url=url,
                            word_count_threshold=50,
                            bypass_cache=True,
                            timeout=10,
                            magic=True,
                            markdown=True,
                        )

                        if result.success and result.markdown:
                            # Update article with crawled content
                            article["content"] = result.markdown[:3000]  # Limit length
                            logger.debug(f"Successfully crawled content from: {url}")
                        else:
                            logger.debug(f"Failed to crawl content from: {url}")

                        enhanced_articles.append(article)
                        crawl_count += 1

                    except Exception as e:
                        logger.warning(f"Crawling failed for {url}: {e}")
                        enhanced_articles.append(article)

            logger.info(
                f"Content crawling: enhanced {crawl_count} out of {len(articles)} articles"
            )
            return enhanced_articles

        except ImportError:
            logger.warning("Crawl4AI not available, skipping content crawling")
            return articles
        except Exception as e:
            error_msg = str(e)
            if (
                "Executable doesn't exist" in error_msg
                or "playwright install" in error_msg.lower()
            ):
                logger.error(
                    "Playwright browser not installed. Run 'playwright install' before crawling.",
                    error=error_msg,
                )
            else:
                logger.error(f"Content crawling error: {error_msg}")
            return articles

    async def search_news_simple(
        self, company_name: str, max_results: int = 10
    ) -> List[Dict[str, Any]]:
        """
        Simple RSS news search for the simple analysis endpoint.
        Uses max 10 items and fast fetch as specified in workflow.
        """
        return await self.search_news(
            company_name=company_name,
            max_results=max_results,
            dutch_focus=False,
            simple_mode=True,
        )

    def _extract_company_name(self, search_query: str) -> str:
        """Extract company name from search query, removing sentiment keywords."""
        # Remove common search modifiers to get clean company name
        stopwords = {
            "news",
            "positive",
            "negative",
            "success",
            "problems",
            "lawsuit",
            "scandal",
            "investigation",
            "achievements",
            "growth",
            "expansion",
            "and",
            "or",
            "(",
            ")",
            "award",
            "achievement",
            "recognition",
            "controversy",
            "fine",
            "penalty",
        }

        # Split and clean
        terms = search_query.lower().split()
        clean_terms = []

        for term in terms:
            # Remove punctuation and check against stopwords
            clean_term = term.strip("()\"'.,!")
            if clean_term not in stopwords and len(clean_term) > 2:
                clean_terms.append(clean_term)

        # Reconstruct company name
        company_name = " ".join(clean_terms)
        return company_name or "company"


class NewsService:
    """AI-powered news analysis service using OpenAI."""

    def __init__(self):
        """Initialize the NewsService with OpenAI client."""
        if not settings.OPENAI_API_KEY:
            raise ValueError("OPENAI_API_KEY environment variable is required")

        self.client = OpenAI(
            api_key=settings.OPENAI_API_KEY,
            http_client=httpx.Client(timeout=settings.OPENAI_TIMEOUT),
        )
        self.model = "gpt-4.1"  # GPT-4-turbo
        self.temperature = 0.1
        self.max_tokens = 4000

        # Token limits
        self.max_input_tokens = 128000  # 128k context
        self.max_output_tokens = 4000

        # Simple in-memory cache
        self.cache = {}

        # Initialize RSS news search
        self.rss_search = RSSNewsSearch()
        self.cache_ttl = {}

        # Cost tracking
        self.total_input_tokens = 0
        self.total_output_tokens = 0
        self.total_requests = 0

        # Optional Google Search
        self.google_search: Optional[GoogleSearchClient] = None
        try:
            if settings.GOOGLE_SEARCH_API_KEY and settings.GOOGLE_SEARCH_ENGINE_ID:
                self.google_search = GoogleSearchClient()
                logger.info("Google Search API enabled for news enrichment")
            else:
                logger.info(
                    "Google Search API not configured; skipping web search enrichment"
                )
        except Exception as e:
            logger.warning("Failed to initialize Google Search client", error=str(e))

    async def search_dutch_company_news(
        self,
        company_name: str,
        search_params: Dict[str, Any],
        contact_person: str = None,
    ) -> NewsAnalysis:
        """
        Search and analyze Dutch news about a company using RSS feeds with Dutch focus.
        Uses Dutch news sources whitelist and filters paywall sources as per workflow.
        """
        logger.info(
            "Starting Dutch RSS news search", company=company_name, params=search_params
        )

        try:
            # Generate cache key including contact person and Dutch focus
            cache_key = self._generate_cache_key(
                f"dutch_{company_name}", search_params, contact_person
            )

            # Check cache first
            cached_result = self._get_cached_result(cache_key)
            if cached_result:
                logger.info("Returning cached Dutch result", company=company_name)
                return NewsAnalysis.model_validate(cached_result)

            # Perform Dutch-focused RSS news search
            search_results = await self._perform_dutch_rss_search(
                company_name, search_params, contact_person
            )

            # Analyze sentiment and relevance for each article in parallel
            logger.info(f"Starting parallel Dutch analysis of {len(search_results)} articles")
            
            # Create tasks for parallel processing
            analysis_tasks = []
            for article in search_results:
                task = asyncio.create_task(self._analyze_article(article, company_name))
                analysis_tasks.append(task)
            
            # Wait for all analyses to complete
            analysis_results = await asyncio.gather(*analysis_tasks, return_exceptions=True)
            
            # Process results and filter out exceptions
            analyzed_articles = []
            for i, result in enumerate(analysis_results):
                if isinstance(result, Exception):
                    logger.warning(f"Dutch article analysis failed for article {i}: {result}")
                    continue
                if result:
                    analyzed_articles.append(result)
            
            logger.info(f"Parallel Dutch analysis completed: {len(analyzed_articles)} articles analyzed successfully")

            # Filter by relevance threshold (more inclusive for Dutch sources)
            relevant_articles = [
                article
                for article in analyzed_articles
                if article.relevance_score >= 0.3  # Lower threshold for Dutch sources
            ]

            # Generate overall analysis
            news_analysis = await self._generate_overall_analysis(
                company_name, relevant_articles
            )

            # Cache the result
            self._cache_result(cache_key, news_analysis.model_dump(), ttl_hours=6)

            logger.info(
                "Dutch news search completed",
                company=company_name,
                total_found=len(search_results),
                relevant=len(relevant_articles),
            )

            return news_analysis

        except Exception as e:
            logger.error(
                "Dutch news search failed",
                company=company_name,
                error=str(e),
                exc_info=True,
            )
            return self._create_empty_analysis(company_name)

    async def search_company_news_simple(
        self, company_name: str, max_results: int = 10
    ) -> NewsAnalysis:
        """
        Simple news search for the simple analysis endpoint.
        Uses RSS feeds with max 10 items for fast results as per workflow.
        """
        logger.info("Starting simple RSS news search", company=company_name)

        try:
            # Use simple RSS search (no crawling, fast fetch)
            rss_articles = await self.rss_search.search_news_simple(
                company_name=company_name, max_results=max_results
            )

            articles: List[Dict[str, Any]] = rss_articles

            # Always enrich with a small Google Custom Search if configured
            if self.google_search:
                try:
                    queries: List[str] = [f'"{company_name}"']
                    google_items: List[Dict[str, Any]] = []
                    for q in queries:
                        items = await self.google_search.search(
                            q,
                            num=10,
                            lang_nl=True,
                            site_nl_only=False,
                            news_only=False,
                        )
                        if items:
                            google_items.extend(items)

                    # Prepend Google items so they aren't truncated
                    combined = google_items + articles
                    existing_urls: Set[str] = set()
                    articles = []
                    added = 0
                    for item in combined:
                        url = item.get("url")
                        if url and url not in existing_urls:
                            articles.append(item)
                            existing_urls.add(url)
                            if item in google_items:
                                added += 1
                    logger.info(
                        "Google web enrichment merged for simple search",
                        added=added,
                        total=len(articles),
                    )
                except Exception as e:
                    logger.warning(
                        "Google web enrichment failed for simple search", error=str(e)
                    )

<<<<<<< HEAD
            # Quick analysis without deep content processing - parallel processing
            logger.info(f"Starting parallel simple analysis of {min(len(articles), max_results)} articles")
            
            # Create tasks for parallel processing (limited to max_results)
            analysis_tasks = []
            for article in articles[:max_results]:
                task = asyncio.create_task(self._analyze_article(article, company_name))
                analysis_tasks.append(task)
            
            # Wait for all analyses to complete
            analysis_results = await asyncio.gather(*analysis_tasks, return_exceptions=True)
            
            # Process results and filter out exceptions
            analyzed_articles = []
            for i, result in enumerate(analysis_results):
                if isinstance(result, Exception):
                    logger.warning(f"Simple article analysis failed for article {i}: {result}")
                    continue
=======
            # Respect max_results to keep processing bounded
            if len(articles) > max_results:
                articles = articles[:max_results]

            # Quick analysis without deep content processing
            analyzed_articles = []
            for article in articles:
                analyzed_article = await self._analyze_article(article, company_name)
>>>>>>> 0cc748c9
                if (
                    result and result.relevance_score >= 0.2
                ):  # Very inclusive for simple mode
                    analyzed_articles.append(result)
            
            logger.info(f"Parallel simple analysis completed: {len(analyzed_articles)} articles analyzed successfully")

            # Generate lightweight analysis
            news_analysis = await self._generate_overall_analysis(
                company_name, analyzed_articles
            )

            logger.info(
                "Simple news search completed",
                company=company_name,
                articles_found=len(articles),
                analyzed=len(analyzed_articles),
            )

            return news_analysis

        except Exception as e:
            logger.error(
                "Simple news search failed", company=company_name, error=str(e)
            )
            return self._create_empty_analysis(company_name)

    async def search_company_news(
        self,
        company_name: str,
        search_params: Dict[str, Any],
        contact_person: str = None,
    ) -> NewsAnalysis:
        """
        Search and analyze news about a company.

        Args:
            company_name: Name of the company to search for
            search_params: Search parameters (date_range, include_positive, etc.)
            contact_person: Optional contact person name to include in searches

        Returns:
            NewsAnalysis with sentiment analysis and relevance scoring
        """
        logger.info("Starting news search", company=company_name, params=search_params)

        try:
            # Generate cache key including contact person
            cache_key = self._generate_cache_key(
                company_name, search_params, contact_person
            )

            # Check cache first
            cached_result = self._get_cached_result(cache_key)
            if cached_result:
                logger.info("Returning cached result", company=company_name)
                return NewsAnalysis.model_validate(cached_result)

            # Perform RSS news search
            search_results = await self._perform_rss_search(
                company_name, search_params, contact_person
            )

            # Analyze sentiment and relevance for each article in parallel
            logger.info(f"Starting parallel analysis of {len(search_results)} articles")
            
            # Create tasks for parallel processing
            analysis_tasks = []
            for article in search_results:
                task = asyncio.create_task(self._analyze_article(article, company_name))
                analysis_tasks.append(task)
            
            # Wait for all analyses to complete
            analysis_results = await asyncio.gather(*analysis_tasks, return_exceptions=True)
            
            # Process results and filter out exceptions
            analyzed_articles = []
            for i, result in enumerate(analysis_results):
                if isinstance(result, Exception):
                    logger.warning(f"Article analysis failed for article {i}: {result}")
                    continue
                if result:
                    analyzed_articles.append(result)
            
            logger.info(f"Parallel analysis completed: {len(analyzed_articles)} articles analyzed successfully")

            # Filter by relevance threshold (lowered from 0.6 to 0.4 for more inclusive results)
            relevant_articles = [
                article
                for article in analyzed_articles
                if article.relevance_score >= 0.4
            ]

            # Backup strategy: ensure minimum articles if strict filtering removes too many
            if len(relevant_articles) < 5 and len(analyzed_articles) > 0:
                # Sort by relevance and take best articles even if below 0.4 threshold
                backup_articles = sorted(
                    analyzed_articles, key=lambda x: x.relevance_score, reverse=True
                )
                relevant_articles = backup_articles[: min(8, len(backup_articles))]

                logger.info(
                    f"Applied backup filtering: included {len(relevant_articles)} articles "
                    f"(minimum relevance: {min(a.relevance_score for a in relevant_articles):.2f})"
                )

            # Generate overall analysis
            news_analysis = await self._generate_overall_analysis(
                company_name, relevant_articles
            )

            # Cache the result
            self._cache_result(cache_key, news_analysis.model_dump(), ttl_hours=6)

            logger.info(
                "News search completed",
                company=company_name,
                total_found=len(search_results),
                relevant=len(relevant_articles),
            )

            return news_analysis

        except Exception as e:
            logger.error(
                "News search failed", company=company_name, error=str(e), exc_info=True
            )
            # Return empty analysis on error
            empty_positive = PositiveNews(count=0, average_sentiment=0.0, articles=[])
            empty_negative = NegativeNews(count=0, average_sentiment=0.0, articles=[])

            return NewsAnalysis(
                positive_news=empty_positive,
                negative_news=empty_negative,
                overall_sentiment=0.0,
                sentiment_summary={"positive": 0, "neutral": 0, "negative": 0},
                total_relevance=0.0,
                total_articles_found=0,
                articles=[],
                key_topics=[],
                risk_indicators=[],
                summary="News analysis failed due to technical issues.",
            )

    async def _perform_rss_search(
        self,
        company_name: str,
        search_params: Dict[str, Any],
        contact_person: str = None,
    ) -> List[Dict[str, Any]]:
        """
        Perform RSS-based news search for standard analysis.
        Uses RSS feeds without Dutch focus filtering.
        """
        try:
            logger.info(f"Starting RSS search for: {company_name}")

            # Get articles using RSS (no Dutch focus for standard analysis)
            articles = await self.rss_search.search_news(
                company_name=company_name,
                max_results=20,  # Get more for filtering
                dutch_focus=False,  # No Dutch filtering for standard analysis
                simple_mode=False,  # Allow content crawling
            )

            # Additional search with contact person if provided
            if contact_person:
                logger.info(f"Adding contact person search: {contact_person}")

                # Extract first and last name for flexible searching
                names = contact_person.strip().split()
                if len(names) >= 2:
                    contact_query = f"{company_name} {names[0]} {names[-1]}"
                else:
                    contact_query = f"{company_name} {contact_person}"

                contact_articles = await self.rss_search.search_news(
                    company_name=contact_query,
                    max_results=10,
                    dutch_focus=False,
                    simple_mode=False,
                )

                # Merge results, avoiding duplicates
                existing_urls = {
                    article.get("url") for article in articles if article.get("url")
                }
                for article in contact_articles:
                    if article.get("url") not in existing_urls:
                        articles.append(article)

            # Always enrich with Google Custom Search results when configured
            if self.google_search:
                try:
                    # Build a small set of focused queries
                    queries: List[str] = [f'"{company_name}"']
                    if contact_person:
                        queries.append(f'"{company_name}" "{contact_person}"')

                    # Execute searches (cap to keep latency low)
                    google_items: List[Dict[str, Any]] = []
                    for q in queries[:2]:
                        items = await self.google_search.search(
                            q,
                            num=10,
                            lang_nl=True,
                            site_nl_only=False,
                            news_only=False,
                        )
                        if items:
                            google_items.extend(items)

                    # Deduplicate and merge
                    existing_urls = {a.get("url") for a in articles if a.get("url")}
                    added = 0
                    for item in google_items:
                        url = item.get("url")
                        if url and url not in existing_urls:
                            articles.append(item)
                            existing_urls.add(url)
                            added += 1
                    logger.info(
                        "Google web enrichment merged for standard search",
                        added=added,
                        total=len(articles),
                    )
                except Exception as e:
                    logger.warning(
                        "Google web enrichment failed for standard search",
                        error=str(e),
                    )

            logger.info(f"RSS search completed: found {len(articles)} articles")
            return articles

        except Exception as e:
            logger.error(f"RSS search failed: {e}")
            return []

    @retry(
        stop=stop_after_attempt(3), wait=wait_exponential(multiplier=1, min=1, max=10)
    )
    async def _perform_web_search(
        self,
        company_name: str,
        search_params: Dict[str, Any],
        contact_person: str = None,
    ) -> List[Dict[str, Any]]:
        """
        Perform actual web search using OpenAI function calling.
        Searches for both positive and negative news about the company.
        """
        date_range = search_params.get("date_range", "6m")
        include_positive = search_params.get("include_positive", True)
        include_negative = search_params.get("include_negative", True)

        # Use RSS as primary news source
        search_results = []

        # Build search queries with contact person if provided
        base_query = company_name
        if contact_person:
            # Extract first and last name for more flexible searching
            names = contact_person.strip().split()
            if len(names) >= 2:
                first_name, last_name = names[0], names[-1]
                contact_query = f'{company_name} ("{contact_person}" OR "{first_name} {last_name}" OR "{last_name}")'
            else:
                contact_query = f'{company_name} "{contact_person}"'
        else:
            contact_query = company_name

        # Search for positive news
        if include_positive:
            positive_results = await self._search_web_content(
                f"{base_query} positive news success achievements growth expansion",
                "positive",
                date_range,
            )
            search_results.extend(positive_results)

            # Additional search with contact person if provided
            if contact_person:
                contact_positive_results = await self._search_web_content(
                    f"{contact_query} success achievement award recognition",
                    "positive",
                    date_range,
                )
                search_results.extend(contact_positive_results)

        # Search for negative news
        if include_negative:
            negative_results = await self._search_web_content(
                f"{base_query} negative news problems lawsuit scandal investigation",
                "negative",
                date_range,
            )
            search_results.extend(negative_results)

            # Additional search with contact person if provided
            if contact_person:
                contact_negative_results = await self._search_web_content(
                    f"{contact_query} lawsuit scandal investigation controversy",
                    "negative",
                    date_range,
                )
                search_results.extend(contact_negative_results)

        # Enrich with Google Custom Search results (general web) if available
        if self.google_search:
            try:
                # Base query with exact company name
                queries = [f'"{company_name}"']
                if contact_person:
                    queries.append(f'"{company_name}" "{contact_person}"')

                # Sentiment hints improve diversity of pages discovered
                if include_positive:
                    queries.append(f'"{company_name}" award OR contract OR partnership')
                if include_negative:
                    queries.append(f'"{company_name}" lawsuit OR investigation OR fine')

                google_items: List[Dict[str, Any]] = []
                # Limit number of calls to keep performance reasonable
                for q in queries[:3]:
                    items = await self.google_search.search(
                        q,
                        num=10,
                        lang_nl=True,
                        site_nl_only=False,
                        news_only=False,
                    )
                    if items:
                        google_items.extend(items)

                # Deduplicate by URL and merge
                existing_urls = {
                    item.get("url") for item in search_results if item.get("url")
                }
                for item in google_items:
                    url = item.get("url")
                    if url and url not in existing_urls:
                        search_results.append(item)
                        existing_urls.add(url)

                logger.info("Merged Google web results", total=len(search_results))
            except Exception as e:
                logger.warning("Google web enrichment failed", error=str(e))

        return search_results

    async def _perform_dutch_rss_search(
        self,
        company_name: str,
        search_params: Dict[str, Any],
        contact_person: str = None,
    ) -> List[Dict[str, Any]]:
        """
        Perform Dutch-focused RSS search using Google News RSS feeds.
        Applies Dutch whitelist and filters paywall sources as per workflow.
        """
        try:
            logger.info(f"Starting Dutch RSS search for: {company_name}")

            # Get articles using RSS with Dutch focus
            articles = await self.rss_search.search_news(
                company_name=company_name,
                max_results=20,  # Get more for filtering
                dutch_focus=True,  # Enable Dutch filtering and whitelist
                simple_mode=False,  # Allow content crawling
            )

            # Additional search with contact person if provided
            if contact_person:
                logger.info(f"Adding contact person search: {contact_person}")

                # Extract first and last name for flexible searching
                names = contact_person.strip().split()
                if len(names) >= 2:
                    contact_query = f"{company_name} {names[0]} {names[-1]}"
                else:
                    contact_query = f"{company_name} {contact_person}"

                contact_articles = await self.rss_search.search_news(
                    company_name=contact_query,
                    max_results=10,
                    dutch_focus=True,
                    simple_mode=False,
                )

                # Merge results, avoiding duplicates
                existing_urls = {
                    article.get("url") for article in articles if article.get("url")
                }
                for article in contact_articles:
                    if article.get("url") not in existing_urls:
                        articles.append(article)

            # Enrich with Google Custom Search focused on NL domains if available
            if self.google_search:
                try:
                    queries = [f'"{company_name}"']
                    if contact_person:
                        queries.append(f'"{company_name}" "{contact_person}"')

                    google_items: List[Dict[str, Any]] = []
                    for q in queries:
                        items = await self.google_search.search(
                            q,
                            num=10,
                            lang_nl=True,
                            site_nl_only=True,
                            news_only=False,
                        )
                        if items:
                            google_items.extend(items)

                    existing_urls = {a.get("url") for a in articles if a.get("url")}
                    added = 0
                    for item in google_items:
                        url = item.get("url")
                        if url and url not in existing_urls:
                            articles.append(item)
                            existing_urls.add(url)
                            added += 1
                    logger.info(
                        "Dutch Google web enrichment merged",
                        added=added,
                        total=len(articles),
                    )
                except Exception as e:
                    logger.warning("Dutch Google web enrichment failed", error=str(e))

            logger.info(
                f"Dutch RSS search completed: found {len(articles)} articles (with enrichment)"
            )
            return articles

        except Exception as e:
            logger.error(f"Dutch RSS search failed: {e}")
            return []

    def _create_empty_analysis(self, company_name: str) -> NewsAnalysis:
        """Create empty analysis for error cases."""
        empty_positive = PositiveNews(count=0, average_sentiment=0.0, articles=[])
        empty_negative = NegativeNews(count=0, average_sentiment=0.0, articles=[])

        return NewsAnalysis(
            positive_news=empty_positive,
            negative_news=empty_negative,
            overall_sentiment=0.0,
            sentiment_summary={"positive": 0, "neutral": 0, "negative": 0},
            total_relevance=0.0,
            total_articles_found=0,
            articles=[],
            key_topics=[],
            risk_indicators=[],
            summary=f"News analysis failed for {company_name} due to technical issues.",
        )

    def _generate_search_queries(
        self,
        company_name: str,
        date_range: str,
        include_positive: bool,
        include_negative: bool,
    ) -> List[str]:
        """Generate optimized search queries for the company."""
        base_queries = [
            f'"{company_name}" news',
            f'"{company_name}" company',
        ]

        if include_positive:
            positive_queries = [
                f'"{company_name}" award growth expansion success',
                f'"{company_name}" contract deal partnership',
            ]
            base_queries.extend(positive_queries)

        if include_negative:
            negative_queries = [
                f'"{company_name}" lawsuit bankruptcy scandal problems',
                f'"{company_name}" investigation fine penalty',
            ]
            base_queries.extend(negative_queries)

        return base_queries

    async def _search_web_content(
        self, search_query: str, sentiment_hint: str, date_range: str
    ) -> List[Dict[str, Any]]:
        """
        Use RSS news search to find actual news articles about the company.
        """
        try:
            logger.info(f"Searching RSS content for: {search_query}")

            # Extract company name from search query
            company_name = self._extract_company_name(search_query)

            # Use RSS search to get articles
            articles = await self.rss_search.search_news(company_name, max_results=10)

            # Convert date strings to datetime objects if needed
            for article in articles:
                if "date" in article and isinstance(article["date"], str):
                    try:
                        article["date"] = datetime.strptime(article["date"], "%Y-%m-%d")
                    except ValueError:
                        article["date"] = datetime.now()
                elif "date" not in article:
                    article["date"] = datetime.now()

            logger.info(f"Found {len(articles)} articles for query: {search_query}")
            return articles

        except Exception as e:
            logger.error(f"Web search failed for query: {search_query}, error: {e}")
            return []

    @retry(
        stop=stop_after_attempt(2), wait=wait_exponential(multiplier=1, min=1, max=5)
    )
    async def _analyze_article(
        self, article: Dict[str, Any], company_name: str
    ) -> Optional[NewsArticle]:
        """Analyze individual article for sentiment and relevance."""
        try:
            # Prepare the enhanced analysis prompt
            system_prompt = """Je bent een Nederlandse business intelligence analist die gespecialiseerd is in bedrijfsreputatie analyse.

Analyseer dit nieuwsartikel en bepaal:
1. Sentiment score (-1.0 tot 1.0, waarbij -1 zeer negatief is, 0 neutraal, 1 zeer positief)
2. Relevantie voor het bedrijf (0.0 tot 1.0, waarbij 0 niet relevant is, 1 zeer relevant)
3. Nederlandse samenvatting (max 200 karakters) van wat er in het artikel staat
4. Classificatie: "goed nieuws" of "slecht nieuws"

BELANGRIJKE INSTRUCTIES VOOR RELEVANTIE:
- Als het bedrijf EXPLICIET genoemd wordt: minimaal 0.6
- Als het bedrijf onderdeel is van de hoofdverhaal: 0.7-0.9  
- Als het artikel grotendeels over het bedrijf gaat: 0.8-1.0
- Als het bedrijf alleen kort genoemd wordt: 0.4-0.5
- Als het bedrijf in de context staat (sector/concurrent): 0.3-0.4
- Alleen als het bedrijf totaal niet relevant is: onder 0.3

Wees MINDER streng met relevantie scoring - Nederlandse bedrijven verdienen meer aandacht.
Focus op bedrijfsgevolgen en wees objectief maar niet te kritisch op relevantie.
Antwoord in geldig JSON formaat met velden: sentiment_score, relevance_score, summary, classification"""

            user_prompt = f"""
Bedrijf: {company_name}
Artikel Titel: {article.get('title', '')}
Bron: {article.get('source', 'Onbekend')}
URL: {article.get('url', '')}

VOLLEDIGE ARTIKEL CONTENT:
{article.get('content', '')[:8000]}

Analyseer dit artikel's sentiment en relevantie voor {company_name}. 
Geef een eerlijke Nederlandse samenvatting van wat er werkelijk in het artikel staat.
"""

            response = self.client.chat.completions.create(
                model=self.model,
                messages=[
                    {"role": "system", "content": system_prompt},
                    {"role": "user", "content": user_prompt},
                ],
                temperature=self.temperature,
                max_tokens=500,
            )

            # Track token usage
            self.total_input_tokens += response.usage.prompt_tokens
            self.total_output_tokens += response.usage.completion_tokens
            self.total_requests += 1

            # Parse response
            content = response.choices[0].message.content.strip()

            # Try to extract JSON from response
            try:
                # Look for JSON in the response
                start_idx = content.find("{")
                end_idx = content.rfind("}") + 1
                if start_idx >= 0 and end_idx > start_idx:
                    json_str = content[start_idx:end_idx]
                    analysis = json.loads(json_str)
                else:
                    # Fallback parsing
                    analysis = self._parse_analysis_fallback(content)
            except json.JSONDecodeError:
                analysis = self._parse_analysis_fallback(content)

            # Validate and create NewsItem
            sentiment_score = max(
                -1.0, min(1.0, float(analysis.get("sentiment_score", 0.0)))
            )
            relevance_score = max(
                0.0, min(1.0, float(analysis.get("relevance_score", 0.0)))
            )
            summary = str(analysis.get("summary", article.get("title", "")))[:200]
            classification = analysis.get("classification", "neutraal nieuws")

            # Log the OpenAI analysis for transparency
            logger.info(
                f"OpenAI Analysis - {company_name}: {classification} (sentiment: {sentiment_score}, relevance: {relevance_score})"
            )
            logger.info(f"Summary: {summary}")
            logger.info(f"URL: {article.get('url', '')}")

            return NewsArticle(
                title=article.get("title", ""),
                source=article.get("source", "Unknown"),
                date=article.get("date", datetime.now()),
                summary=summary,
                sentiment_score=sentiment_score,
                relevance_score=relevance_score,
                url=article.get("url"),
                categories=self._classify_categories(
                    article.get("title", "") + " " + summary
                ),
                key_phrases=self._extract_key_phrases_ai(summary),
                trust_score=self._get_trust_score_for_source(article.get("source", "")),
            )

        except Exception as e:
            logger.warning(
                "Article analysis failed",
                article_title=article.get("title"),
                error=str(e),
            )
            return None

    def _parse_analysis_fallback(self, content: str) -> Dict[str, Any]:
        """Fallback parser for when JSON parsing fails."""
        analysis = {
            "sentiment_score": 0.0,
            "relevance_score": 0.5,
            "summary": content[:200] if content else "Analysis unavailable",
        }

        # Try to extract sentiment and relevance from text
        import re

        sentiment_match = re.search(r"sentiment[:\s]*(-?[0-9.]+)", content.lower())
        if sentiment_match:
            try:
                analysis["sentiment_score"] = float(sentiment_match.group(1))
            except ValueError:
                pass

        relevance_match = re.search(r"relevance[:\s]*([0-9.]+)", content.lower())
        if relevance_match:
            try:
                analysis["relevance_score"] = float(relevance_match.group(1))
            except ValueError:
                pass

        return analysis

    def _classify_categories(self, text: str) -> List[str]:
        """Classify article into business categories."""
        categories = []
        text_lower = text.lower()

        # Financial category
        financial_keywords = [
            "financial",
            "revenue",
            "profit",
            "loss",
            "earnings",
            "quarterly",
            "winst",
            "omzet",
            "financieel",
        ]
        if any(keyword in text_lower for keyword in financial_keywords):
            categories.append("financial")

        # Legal category
        legal_keywords = [
            "lawsuit",
            "court",
            "legal",
            "investigation",
            "rechtszaak",
            "juridisch",
            "onderzoek",
        ]
        if any(keyword in text_lower for keyword in legal_keywords):
            categories.append("legal")

        # Operational category
        operational_keywords = [
            "operations",
            "business",
            "expansion",
            "growth",
            "development",
            "bedrijfsvoering",
            "operaties",
        ]
        if any(keyword in text_lower for keyword in operational_keywords):
            categories.append("operational")

        # Regulatory category
        regulatory_keywords = [
            "regulatory",
            "compliance",
            "fine",
            "penalty",
            "regelgeving",
            "boete",
        ]
        if any(keyword in text_lower for keyword in regulatory_keywords):
            categories.append("regulatory")

        # Innovation category
        innovation_keywords = [
            "innovation",
            "technology",
            "digital",
            "tech",
            "innovatie",
            "technologie",
        ]
        if any(keyword in text_lower for keyword in innovation_keywords):
            categories.append("innovation")

        return categories if categories else ["general"]

    def _extract_key_phrases_ai(self, text: str) -> List[str]:
        """Extract key phrases using AI-enhanced method."""
        # For now, use the simple method but could be enhanced with OpenAI
        return self.extract_key_phrases(text)[:5]

    def _get_trust_score_for_source(self, source: str) -> float:
        """Get trust score for a news source."""
        if not source:
            return 0.5

        source_lower = source.lower()

        # High trust Dutch sources - prioritized for Dutch business analysis
        tier1_dutch = ["fd.nl", "nrc.nl"]  # Tier 1: Highest trust business sources
        if any(trusted in source_lower for trusted in tier1_dutch):
            return 1.0

        tier2_dutch = [
            "nos.nl",
            "volkskrant.nl",
            "trouw.nl",
        ]  # Tier 2: High trust general news
        if any(trusted in source_lower for trusted in tier2_dutch):
            return 0.9

        tier3_dutch = [
            "bnr.nl",
            "mt.nl",
            "ad.nl",
            "telegraaf.nl",
        ]  # Tier 3: Medium trust
        if any(trusted in source_lower for trusted in tier3_dutch):
            return 0.8

        # High trust international sources
        trusted_intl = ["reuters.com", "bloomberg.com", "ft.com", "bbc.com"]
        if any(trusted in source_lower for trusted in trusted_intl):
            return 1.0

        # Medium trust sources
        if "news" in source_lower or "dagblad" in source_lower:
            return 0.7

        return 0.5

    async def _generate_overall_analysis(
        self, company_name: str, articles: List[NewsArticle]
    ) -> NewsAnalysis:
        """Generate overall news analysis from individual articles."""
        if not articles:
            empty_positive = PositiveNews(count=0, average_sentiment=0.0, articles=[])
            empty_negative = NegativeNews(count=0, average_sentiment=0.0, articles=[])

            return NewsAnalysis(
                positive_news=empty_positive,
                negative_news=empty_negative,
                overall_sentiment=0.0,
                sentiment_summary={"positive": 0, "neutral": 0, "negative": 0},
                total_relevance=0.0,
                total_articles_found=0,
                articles=[],
                key_topics=[],
                risk_indicators=[],
                summary=f"No relevant news articles found for {company_name}.",
            )

        # Remove duplicates based on URL before categorizing
        seen_urls = set()
        unique_articles = []
        for article in articles:
            if article.url and article.url not in seen_urls:
                seen_urls.add(article.url)
                unique_articles.append(article)
            elif not article.url:
                unique_articles.append(article)  # Keep articles without URL

        logger.info(
            f"Deduplicated articles: {len(articles)} -> {len(unique_articles)} (removed {len(articles) - len(unique_articles)} duplicates)"
        )

        # Separate positive and negative articles from deduplicated list
        positive_articles = [a for a in unique_articles if a.sentiment_score > 0.1]
        negative_articles = [a for a in unique_articles if a.sentiment_score < -0.1]

        # Calculate sentiment averages from deduplicated articles
        overall_sentiment = sum(a.sentiment_score for a in unique_articles) / len(
            unique_articles
        )

        positive_avg_sentiment = (
            sum(a.sentiment_score for a in positive_articles) / len(positive_articles)
            if positive_articles
            else 0.0
        )
        negative_avg_sentiment = (
            sum(a.sentiment_score for a in negative_articles) / len(negative_articles)
            if negative_articles
            else 0.0
        )

        # Calculate total relevance from deduplicated articles
        total_relevance = sum(a.relevance_score for a in unique_articles) / len(
            unique_articles
        )

        # Extract key topics and risk indicators from deduplicated articles
        key_topics = set()
        risk_indicators = set()

        for article in unique_articles:
            # Add categories as key topics
            key_topics.update(article.categories)

            # Extract topics from content
            title_lower = article.title.lower()
            summary_lower = article.summary.lower()
            text = title_lower + " " + summary_lower

            # Key topics
            if any(
                word in text
                for word in [
                    "growth",
                    "expansion",
                    "success",
                    "award",
                    "groei",
                    "uitbreiding",
                ]
            ):
                key_topics.add("Business Growth")
            if any(
                word in text
                for word in [
                    "financial",
                    "revenue",
                    "profit",
                    "earnings",
                    "financieel",
                    "omzet",
                    "winst",
                ]
            ):
                key_topics.add("Financial Performance")
            if any(
                word in text
                for word in [
                    "innovation",
                    "technology",
                    "digital",
                    "innovatie",
                    "technologie",
                ]
            ):
                key_topics.add("Innovation & Technology")

            # Risk indicators for negative articles
            if article.sentiment_score < -0.3:
                if any(
                    word in text
                    for word in [
                        "lawsuit",
                        "legal",
                        "investigation",
                        "rechtszaak",
                        "juridisch",
                        "onderzoek",
                    ]
                ):
                    risk_indicators.add("Legal Issues")
                if any(
                    word in text
                    for word in [
                        "financial",
                        "loss",
                        "debt",
                        "bankruptcy",
                        "verlies",
                        "schuld",
                        "faillissement",
                    ]
                ):
                    risk_indicators.add("Financial Concerns")
                if any(
                    word in text
                    for word in [
                        "regulatory",
                        "compliance",
                        "fine",
                        "penalty",
                        "regelgeving",
                        "boete",
                    ]
                ):
                    risk_indicators.add("Regulatory Issues")
                if any(
                    word in text
                    for word in [
                        "scandal",
                        "fraud",
                        "corruption",
                        "schandaal",
                        "fraude",
                        "corruptie",
                    ]
                ):
                    risk_indicators.add("Reputation Risk")

        # Convert sets to lists
        key_topics = list(key_topics) if key_topics else ["General Business"]
        risk_indicators = list(risk_indicators)

        # Create positive and negative news summaries
        positive_news = PositiveNews(
            count=len(positive_articles),
            average_sentiment=positive_avg_sentiment,
            articles=positive_articles,
        )

        negative_news = NegativeNews(
            count=len(negative_articles),
            average_sentiment=negative_avg_sentiment,
            articles=negative_articles,
        )

        # Generate summary
        summary_parts = []
        if positive_articles:
            summary_parts.append(f"{len(positive_articles)} positive articles found")
        if negative_articles:
            summary_parts.append(f"{len(negative_articles)} negative articles found")

        if overall_sentiment > 0.2:
            summary_parts.append("Overall sentiment is positive")
        elif overall_sentiment < -0.2:
            summary_parts.append("Overall sentiment is negative")
        else:
            summary_parts.append("Overall sentiment is neutral")

        summary = (
            f"Analysis of {len(unique_articles)} articles for {company_name}. "
            + ". ".join(summary_parts)
            + "."
        )

        # Calculate sentiment summary percentages
        total_articles = len(unique_articles)
        positive_count = len(positive_articles)
        negative_count = len(negative_articles)
        neutral_count = total_articles - positive_count - negative_count

        sentiment_summary = {
            "positive": round((positive_count / total_articles * 100), 1)
            if total_articles > 0
            else 0,
            "neutral": round((neutral_count / total_articles * 100), 1)
            if total_articles > 0
            else 0,
            "negative": round((negative_count / total_articles * 100), 1)
            if total_articles > 0
            else 0,
        }

        return NewsAnalysis(
            positive_news=positive_news,
            negative_news=negative_news,
            overall_sentiment=overall_sentiment,
            sentiment_summary=sentiment_summary,
            total_relevance=total_relevance,
            total_articles_found=len(unique_articles),
            articles=unique_articles,  # For backward compatibility (now deduplicated)
            key_topics=key_topics,
            risk_indicators=risk_indicators,
            summary=summary,
        )

    def analyze_sentiment(self, text: str) -> float:
        """Analyze sentiment of a text snippet."""
        # This is a simplified version - in practice, you might use the OpenAI API
        # For now, return a basic sentiment score
        positive_words = [
            "good",
            "great",
            "excellent",
            "positive",
            "success",
            "growth",
            "profit",
        ]
        negative_words = [
            "bad",
            "terrible",
            "negative",
            "loss",
            "problem",
            "issue",
            "decline",
        ]

        text_lower = text.lower()
        positive_count = sum(1 for word in positive_words if word in text_lower)
        negative_count = sum(1 for word in negative_words if word in text_lower)

        if positive_count + negative_count == 0:
            return 0.0

        return (positive_count - negative_count) / (positive_count + negative_count)

    def classify_relevance(self, article: Dict[str, Any], company: str) -> float:
        """Classify relevance of an article to a company."""
        title = article.get("title", "").lower()
        content = article.get("content", "").lower()
        company_lower = company.lower()

        # Simple relevance scoring
        relevance_score = 0.0

        # Company name mentions
        title_mentions = title.count(company_lower)
        content_mentions = content.count(company_lower)

        if title_mentions > 0:
            relevance_score += 0.6
        if content_mentions > 0:
            relevance_score += 0.3
        if content_mentions > 2:
            relevance_score += 0.1

        return min(1.0, relevance_score)

    def extract_key_phrases(self, text: str) -> List[str]:
        """Extract key phrases from text."""
        # Simple keyword extraction
        import re

        # Remove common stop words and extract meaningful phrases
        words = re.findall(r"\b[a-zA-Z]+\b", text.lower())
        stop_words = {
            "the",
            "a",
            "an",
            "and",
            "or",
            "but",
            "in",
            "on",
            "at",
            "to",
            "for",
            "of",
            "with",
            "by",
            "is",
            "are",
            "was",
            "were",
            "be",
            "been",
            "have",
            "has",
            "had",
            "do",
            "does",
            "did",
            "will",
            "would",
            "should",
            "could",
            "can",
            "may",
            "might",
            "must",
        }

        meaningful_words = [
            word for word in words if len(word) > 3 and word not in stop_words
        ]

        # Count word frequency
        word_counts = {}
        for word in meaningful_words:
            word_counts[word] = word_counts.get(word, 0) + 1

        # Return top keywords
        sorted_words = sorted(word_counts.items(), key=lambda x: x[1], reverse=True)
        return [word for word, count in sorted_words[:10]]

    def _generate_cache_key(
        self,
        company_name: str,
        search_params: Dict[str, Any],
        contact_person: str = None,
    ) -> str:
        """Generate a cache key for the search parameters."""
        key_data = {
            "company": company_name.lower(),
            "contact_person": contact_person.lower() if contact_person else None,
            "params": sorted(search_params.items()),
            "date": datetime.now()
            .date()
            .isoformat(),  # Include date for daily cache invalidation
        }
        key_string = json.dumps(key_data, sort_keys=True)
        return hashlib.md5(key_string.encode()).hexdigest()

    def _get_cached_result(self, cache_key: str) -> Optional[Dict[str, Any]]:
        """Get cached result if still valid."""
        if cache_key not in self.cache:
            return None

        # Check TTL
        if cache_key in self.cache_ttl:
            if time.time() > self.cache_ttl[cache_key]:
                # Expired
                del self.cache[cache_key]
                del self.cache_ttl[cache_key]
                return None

        return self.cache[cache_key]

    def _cache_result(self, cache_key: str, result: Dict[str, Any], ttl_hours: int = 6):
        """Cache a result with TTL."""
        self.cache[cache_key] = result
        self.cache_ttl[cache_key] = time.time() + (ttl_hours * 3600)

        # Simple cache size management
        if len(self.cache) > 100:
            # Remove oldest entries
            oldest_keys = sorted(self.cache_ttl.keys(), key=self.cache_ttl.get)[:20]
            for key in oldest_keys:
                self.cache.pop(key, None)
                self.cache_ttl.pop(key, None)

    def get_usage_stats(self) -> Dict[str, Any]:
        """Get token usage and cost statistics."""
        # Approximate cost calculation (these rates are examples)
        input_cost_per_token = 0.00001  # $0.01 per 1K tokens
        output_cost_per_token = 0.00003  # $0.03 per 1K tokens

        total_cost = (
            self.total_input_tokens * input_cost_per_token
            + self.total_output_tokens * output_cost_per_token
        )

        return {
            "total_requests": self.total_requests,
            "total_input_tokens": self.total_input_tokens,
            "total_output_tokens": self.total_output_tokens,
            "total_tokens": self.total_input_tokens + self.total_output_tokens,
            "estimated_cost_usd": round(total_cost, 4),
            "cache_size": len(self.cache),
        }<|MERGE_RESOLUTION|>--- conflicted
+++ resolved
@@ -559,13 +559,16 @@
                         "Google web enrichment failed for simple search", error=str(e)
                     )
 
-<<<<<<< HEAD
+            # Respect max_results to keep processing bounded
+            if len(articles) > max_results:
+                articles = articles[:max_results]
+
             # Quick analysis without deep content processing - parallel processing
-            logger.info(f"Starting parallel simple analysis of {min(len(articles), max_results)} articles")
+            logger.info(f"Starting parallel simple analysis of {len(articles)} articles")
             
-            # Create tasks for parallel processing (limited to max_results)
+            # Create tasks for parallel processing
             analysis_tasks = []
-            for article in articles[:max_results]:
+            for article in articles:
                 task = asyncio.create_task(self._analyze_article(article, company_name))
                 analysis_tasks.append(task)
             
@@ -578,16 +581,6 @@
                 if isinstance(result, Exception):
                     logger.warning(f"Simple article analysis failed for article {i}: {result}")
                     continue
-=======
-            # Respect max_results to keep processing bounded
-            if len(articles) > max_results:
-                articles = articles[:max_results]
-
-            # Quick analysis without deep content processing
-            analyzed_articles = []
-            for article in articles:
-                analyzed_article = await self._analyze_article(article, company_name)
->>>>>>> 0cc748c9
                 if (
                     result and result.relevance_score >= 0.2
                 ):  # Very inclusive for simple mode
